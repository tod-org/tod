--- conflicted
+++ resolved
@@ -14,15 +14,9 @@
 2. Update the version number in this file
 3. Create PR with
 
-<<<<<<< HEAD
-    ```fish
-    VERSION=0.7.5 ./scripts/create_pr.sh
-    ```
-=======
 ```fish
 VERSION=0.7.5 ./scripts/create_pr.sh
 ```
->>>>>>> 5d301538
 
 4. Wait for it to pass, then merge and pull in latest changes
 
@@ -32,12 +26,6 @@
 
 5. Release it to all the places
 
-<<<<<<< HEAD
-    ```fish
-    VERSION=0.7.5 NAME=tod ./scripts/release.sh
-    ```
-=======
 ```fish
 VERSION=0.7.5 NAME=tod ./scripts/release.sh
-```
->>>>>>> 5d301538
+```