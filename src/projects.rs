use crate::config::Config;
use crate::items::{FormatType, Item};
use crate::{config, items, projects, request};
use colored::*;

const ADD_ERROR: &str = "Must provide project name and number, i.e. tod --add projectname 12345";

/// List the projects in config
pub fn list(config: &Config) -> Result<String, String> {
    let mut projects: Vec<String> = config.projects.keys().map(|k| k.to_owned()).collect();
    if projects.is_empty() {
        return Ok(String::from("No projects found"));
    }
    projects.sort();
    let mut buffer = String::new();
    buffer.push_str(&green_string("Projects"));

    for key in projects {
        buffer.push_str("\n - ");
        buffer.push_str(&key);
    }
    Ok(buffer)
}

/// Add a project to the projects HashMap in Config
pub fn add(config: Config, name: String, id: String) -> Result<String, String> {
    let id = id.parse::<u32>().or(Err(ADD_ERROR))?;

    config.add_project(name, id).save()
}

/// Remove a project from the projects HashMap in Config
pub fn remove(config: Config, project_name: &str) -> Result<String, String> {
    config.remove_project(project_name).save()
}

pub fn project_id(config: &Config, project_name: &str) -> Result<String, String> {
    let project_id = config
        .projects
        .get(project_name)
        .ok_or(format!(
            "Project {project_name} not found, please add it to config"
        ))?
        .to_string();

    Ok(project_id)
}

/// Get the next item by priority and save its id to config
pub fn next_item(config: Config, project_name: &str) -> Result<String, String> {
    match fetch_next_item(&config, project_name) {
        Ok(Some(item)) => {
            config.set_next_id(&item.id).save()?;
            Ok(item.fmt(&config, FormatType::Single))
        }
        Ok(None) => Ok(green_string("No items on list")),
        Err(e) => Err(e),
    }
}

fn fetch_next_item(config: &Config, project_name: &str) -> Result<Option<Item>, String> {
    let project_id = projects::project_id(config, project_name)?;
    let items = request::items_for_project(config, &project_id)?;
    let filtered_items = items::filter_not_in_future(items, config)?;
    let items = items::sort_by_value(filtered_items, config);

    Ok(items.first().map(|item| item.to_owned()))
}

<<<<<<< HEAD
/// Get next items and give an interactive prompt for completing them one by one
pub fn process_items(config: Config, project_name: &str) -> Result<String, String> {
    let project_id = projects::project_id(&config, project_name)?;
    let items = request::items_for_project(&config, &project_id)?;
    let items = items::filter_not_in_future(items, &config)?;
    for item in items {
        config.set_next_id(item.id.clone()).save()?;
        match handle_item(config.reload()?, item) {
            Some(Ok(_)) => (),
            Some(Err(e)) => return Err(e),
            None => return Ok(green_string("Exited")),
=======
/// Get next items and give an interactive prompt for completing them
pub fn next_item_interactive(config: Config, project_name: &str) -> Result<String, String> {
    let mut config = config;
    loop {
        match fetch_next_item(&config, project_name) {
            Ok(Some(item)) => {
                config.set_next_id(&item.id).save()?;
                config = Config::load(&config.path)?;
                match handle_item(&config, item) {
                    Some(Ok(_)) => (),
                    Some(Err(e)) => return Err(e),
                    None => return Ok(green_string("Exited")),
                }
            }
            Ok(None) => return Ok(green_string("Done")),
            Err(e) => return Err(e),
>>>>>>> b636e4a8
        }
    }
    Ok(green_string(&format!(
        "There are no more tasks in '{}'",
        project_name
    )))
}
<<<<<<< HEAD

fn handle_item(config: Config, item: Item) -> Option<Result<String, String>> {
    let options = vec!["complete", "skip", "quit"]
=======
fn handle_item(config: &Config, item: Item) -> Option<Result<String, String>> {
    let options = vec!["complete", "quit"]
>>>>>>> b636e4a8
        .iter()
        .map(|s| s.to_string())
        .collect();
    println!("{}", item.fmt(config, FormatType::Single));
    match config::select_input("Select an option", options) {
        Ok(string) => {
            if string == "complete" {
                Some(request::complete_item(config))
            } else if string == "skip" {
                Some(Ok(green_string("item skipped")))
            } else {
                None
            }
        }
        Err(e) => Some(Err(e)),
    }
}

// Scheduled that are today and have a time on them (AKA appointments)
pub fn scheduled_items(config: &Config, project_name: &str) -> Result<String, String> {
    let project_id = projects::project_id(config, project_name)?;

    let items = request::items_for_project(config, &project_id)?;
    let filtered_items = items::filter_today_and_has_time(items, config);

    if filtered_items.is_empty() {
        return Ok(String::from("No scheduled items found"));
    }

    let mut buffer = String::new();
    buffer.push_str(&green_string(&format!("Schedule for {project_name}")));

    for item in items::sort_by_datetime(filtered_items, config) {
        buffer.push('\n');
        buffer.push_str(&item.fmt(config, FormatType::List));
    }
    Ok(buffer)
}

/// All items for a project
pub fn all_items(config: &Config, project_name: &str) -> Result<String, String> {
    let project_id = projects::project_id(config, project_name)?;

    let items = request::items_for_project(config, &project_id)?;

    let mut buffer = String::new();
    buffer.push_str(&green_string(&format!("Tasks for {project_name}")));

    for item in items::sort_by_datetime(items, config) {
        buffer.push('\n');
        buffer.push_str(&item.fmt(config, FormatType::List));
    }
    Ok(buffer)
}

/// Empty a project by sending items to other projects one at a time
pub fn empty(config: &Config, project_name: &str) -> Result<String, String> {
    let id = projects::project_id(config, project_name)?;

    let items = request::items_for_project(config, &id)?;

    if items.is_empty() {
        Ok(green_string(&format!(
            "No tasks to empty from {project_name}"
        )))
    } else {
        projects::list(config)?;
        for item in items.iter() {
            move_item_to_project(config, item.to_owned())?;
        }
        Ok(green_string(&format!(
            "Successfully emptied {project_name}"
        )))
    }
}

/// Prioritize all unprioritized items in a project
pub fn prioritize_items(config: &Config, project_name: &str) -> Result<String, String> {
    let inbox_id = projects::project_id(config, project_name)?;

    let items = request::items_for_project(config, &inbox_id)?;

    let unprioritized_items: Vec<Item> = items
        .into_iter()
        .filter(|item| item.priority == 1)
        .collect::<Vec<Item>>();

    if unprioritized_items.is_empty() {
        Ok(format!("No tasks to prioritize in {project_name}")
            .green()
            .to_string())
    } else {
        for item in unprioritized_items.iter() {
            items::set_priority(config, item.to_owned());
        }
        Ok(format!("Successfully prioritized {project_name}")
            .green()
            .to_string())
    }
}

/// Put dates on all items without dates
pub fn schedule(config: &Config, project_name: &str) -> Result<String, String> {
    let project_id = projects::project_id(config, project_name)?;

    let items = request::items_for_project(config, &project_id)?;

    let undated_items: Vec<Item> = items
        .into_iter()
        .filter(|item| item.has_no_date() || item.is_overdue(config))
        .collect::<Vec<Item>>();

    if undated_items.is_empty() {
        Ok(format!("No tasks to date in {project_name}")
            .green()
            .to_string())
    } else {
        for item in undated_items.iter() {
            println!("{}", item.fmt(config, FormatType::Single));
            let due_string = config::get_input("Input a date in natural language or (c)omplete")?;
            match due_string.as_str() {
                "complete" | "c" => {
                    let config = config.set_next_id(&item.id);
                    request::complete_item(&config)?
                }
                _ => request::update_item_due(config, item.to_owned(), due_string)?,
            };
        }
        Ok(format!("Successfully dated {project_name}")
            .green()
            .to_string())
    }
}
pub fn move_item_to_project(config: &Config, item: Item) -> Result<String, String> {
    println!("{}", item.fmt(config, FormatType::Single));

    let mut options = config
        .projects
        .keys()
        .map(|k| k.to_owned())
        .collect::<Vec<String>>();

    options.push("complete".to_string());
    options.reverse();

    let project_name =
        config::select_input("Enter destination project name or complete:", options)?;

    match project_name.as_str() {
        "complete" => {
            request::complete_item(&config.set_next_id(&item.id))?;
            Ok(green_string("✓"))
        }
        _ => {
            let project_id = projects::project_id(config, &project_name)?;
            let sections = request::sections_for_project(config, &project_id)?;
            let section_names: Vec<String> = sections.clone().into_iter().map(|x| x.name).collect();
            if section_names.is_empty() {
                request::move_item_to_project(config, item, &project_name)
            } else {
                let section_name = config::select_input("Select section", section_names)?;
                let section_id = &sections
                    .iter()
                    .find(|x| x.name == section_name.as_str())
                    .expect("Section does not exist")
                    .id;
                request::move_item_to_section(config, item, section_id)
            }
        }
    }
}

/// Add item to project with natural language processing
pub fn add_item_to_project(
    config: &Config,
    content: String,
    project: &str,
) -> Result<String, String> {
    let item = request::add_item_to_inbox(config, &content)?;

    match project {
        "inbox" | "i" => Ok(green_string("✓")),
        project => {
            request::move_item_to_project(config, item, project)?;
            Ok(green_string("✓"))
        }
    }
}

pub fn green_string(str: &str) -> String {
    String::from(str).green().to_string()
}

#[cfg(test)]
mod tests {
    use super::*;
    use crate::test;
    use mockito;
    use pretty_assertions::assert_eq;

    /// Need to adjust this value forward or back an hour when timezone changes
    const TIME: &str = "16:59";

    #[test]
    fn should_add_and_remove_projects() {
        let config = Config::new("123123", None).unwrap();
        let config = Config {
            path: "tests/project_test_config".to_string(),
            ..config
        };

        config.clone().create().unwrap();

        let result = add(config.clone(), "cool_project".to_string(), "1".to_string());
        assert_eq!(result, Ok("✓".to_string()));

        let result = remove(config, "cool_project");
        assert_eq!(Ok("✓".to_string()), result);
    }
    #[test]
    fn should_list_projects() {
        let config = Config::new("123123", None)
            .unwrap()
            .add_project(String::from("first"), 1)
            .add_project(String::from("second"), 2);

        let str = if test::helpers::supports_coloured_output() {
            "\u{1b}[32mProjects\u{1b}[0m\n - first\n - second"
        } else {
            "Projects\n - first\n - second"
        };

        assert_eq!(list(&config), Ok(String::from(str)));
    }

    #[test]
    fn should_get_next_item() {
        let mut server = mockito::Server::new();
        let _mock = server
            .mock("POST", "/sync/v9/projects/get_data")
            .with_status(200)
            .with_header("content-type", "application/json")
            .with_body(&test::responses::items())
            .create();

        let config = Config::new("12341234", Some(server.url()))
            .unwrap()
            .add_project(String::from("good"), 1);

        let config_dir = dirs::config_dir().unwrap().to_str().unwrap().to_owned();

        let config_with_timezone = Config {
            timezone: Some(String::from("US/Pacific")),
            path: format!("{config_dir}/test2"),
            mock_url: Some(server.url()),
            ..config.clone()
        };

        config_with_timezone.clone().create().unwrap();

        let string = if test::helpers::supports_coloured_output() {
            format!("\u{1b}[33mPut out recycling\u{1b}[0m\nDue: {TIME} ↻")
        } else {
            format!("Put out recycling\nDue: {TIME} ↻")
        };

        assert_eq!(
            next_item(config_with_timezone, "good"),
            Ok(String::from(string))
        );
    }

    #[test]
    fn should_display_scheduled_items() {
        let mut server = mockito::Server::new();
        let _mock = server
            .mock("POST", "/sync/v9/projects/get_data")
            .with_status(200)
            .with_header("content-type", "application/json")
            .with_body(&test::responses::items())
            .create();

        let config = Config::new("12341234", Some(server.url()))
            .unwrap()
            .add_project(String::from("good"), 1);

        let config_with_timezone = Config {
            timezone: Some(String::from("US/Pacific")),
            mock_url: Some(server.url()),
            ..config
        };

        assert_eq!(
            scheduled_items(&config_with_timezone, "test"),
            Err(String::from(
                "Project test not found, please add it to config"
            ))
        );

        let string = if test::helpers::supports_coloured_output() {
            format!("\u{1b}[32mSchedule for good\u{1b}[0m\n- \u{1b}[33mPut out recycling\u{1b}[0m\n  Due: {TIME} ↻")
        } else {
            format!("Schedule for good\n- Put out recycling\n  Due: {TIME} ↻")
        };
        let result = scheduled_items(&config_with_timezone, "good");
        assert_eq!(result, Ok(string));
    }

    #[test]
    fn should_list_all_items() {
        let mut server = mockito::Server::new();
        let mock = server
            .mock("POST", "/sync/v9/projects/get_data")
            .with_status(200)
            .with_header("content-type", "application/json")
            .with_body(&test::responses::items())
            .create();

        let config = Config::new("12341234", Some(server.url()))
            .unwrap()
            .add_project(String::from("good"), 1);

        let config_with_timezone = Config {
            timezone: Some(String::from("US/Pacific")),
            mock_url: Some(server.url()),
            ..config
        };

        let string = if test::helpers::supports_coloured_output() {
            format!("\u{1b}[32mTasks for good\u{1b}[0m\n- \u{1b}[33mPut out recycling\u{1b}[0m\n  Due: {TIME} ↻")
        } else {
            format!("Tasks for good\n- Put out recycling\n  Due: {TIME} ↻")
        };
        assert_eq!(all_items(&config_with_timezone, "good"), Ok(string));
        mock.assert();
    }
}<|MERGE_RESOLUTION|>--- conflicted
+++ resolved
@@ -67,51 +67,25 @@
     Ok(items.first().map(|item| item.to_owned()))
 }
 
-<<<<<<< HEAD
 /// Get next items and give an interactive prompt for completing them one by one
 pub fn process_items(config: Config, project_name: &str) -> Result<String, String> {
     let project_id = projects::project_id(&config, project_name)?;
     let items = request::items_for_project(&config, &project_id)?;
     let items = items::filter_not_in_future(items, &config)?;
     for item in items {
-        config.set_next_id(item.id.clone()).save()?;
-        match handle_item(config.reload()?, item) {
+        config.set_next_id(&item.id).save()?;
+        match handle_item(&config.reload()?, item) {
             Some(Ok(_)) => (),
             Some(Err(e)) => return Err(e),
             None => return Ok(green_string("Exited")),
-=======
-/// Get next items and give an interactive prompt for completing them
-pub fn next_item_interactive(config: Config, project_name: &str) -> Result<String, String> {
-    let mut config = config;
-    loop {
-        match fetch_next_item(&config, project_name) {
-            Ok(Some(item)) => {
-                config.set_next_id(&item.id).save()?;
-                config = Config::load(&config.path)?;
-                match handle_item(&config, item) {
-                    Some(Ok(_)) => (),
-                    Some(Err(e)) => return Err(e),
-                    None => return Ok(green_string("Exited")),
-                }
-            }
-            Ok(None) => return Ok(green_string("Done")),
-            Err(e) => return Err(e),
->>>>>>> b636e4a8
         }
     }
     Ok(green_string(&format!(
-        "There are no more tasks in '{}'",
-        project_name
+        "There are no more tasks in '{project_name}'"
     )))
 }
-<<<<<<< HEAD
-
-fn handle_item(config: Config, item: Item) -> Option<Result<String, String>> {
+fn handle_item(config: &Config, item: Item) -> Option<Result<String, String>> {
     let options = vec!["complete", "skip", "quit"]
-=======
-fn handle_item(config: &Config, item: Item) -> Option<Result<String, String>> {
-    let options = vec!["complete", "quit"]
->>>>>>> b636e4a8
         .iter()
         .map(|s| s.to_string())
         .collect();
